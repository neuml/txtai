--- conflicted
+++ resolved
@@ -5,20 +5,12 @@
 ## backend
 
 ```yaml
-<<<<<<< HEAD
-backend: faiss|hnsw|annoy|numpy|torch|qdrant|custom
-=======
-backend: faiss|hnsw|annoy|numpy|torch|pgvector|custom
->>>>>>> 7b1b2973
+backend: faiss|hnsw|annoy|numpy|torch|pgvector|qdrant|custom
 ```
 
 Sets the ANN backend. Defaults to `faiss`. Additional backends are available via the [ann](../../../install/#ann) extras package. Set custom backends via setting this parameter to the fully resolvable class string.
 
-<<<<<<< HEAD
-Backend-specific settings are set with a corresponding configuration object having the same name as the backend (i.e. annoy, faiss, hnsw or qdrant). These are optional and are set to defaults if omitted.
-=======
-Backend-specific settings are set with a corresponding configuration object having the same name as the backend (i.e. annoy, faiss, or hnsw). These are optional and set to defaults if omitted.
->>>>>>> 7b1b2973
+Backend-specific settings are set with a corresponding configuration object having the same name as the backend (i.e. annoy, faiss, qdrant or hnsw). These are optional and set to defaults if omitted.
 
 ### faiss
 
@@ -72,27 +64,6 @@
 
 See [Annoy documentation](https://github.com/spotify/annoy#full-python-api) for more information on these parameters. Note that annoy indexes can not be modified after creation, upserts/deletes and other modifications are not supported.
 
-<<<<<<< HEAD
-### qdrant
-
-```yaml
-embeddings:
-  path: sentence-transformers/all-MiniLM-L6-v2
-  backend: qdrant
-  metric: l1 # allowed values: l2 / cosine / ip / l1
-  qdrant:
-    url: http://localhost:6333/
-    collection: my-collection-name
-    api_key: XYZ # for Qdrant Cloud
-    collection_config:  # Reference: https://api.qdrant.tech/api-reference/collections/create-collection#request
-        on_disk_payload: true
-    search_params:  # Reference: https://api.qdrant.tech/api-reference/points/search-points#request.body.params
-        indexed_only: false
-
-```
-
-Refer to the [Qdrant documentation](https://qdrant.tech/documentation/) for more information on these parameters and setting up a Qdrant instance.
-=======
 ### numpy
 ```yaml
 numpy:
@@ -114,4 +85,23 @@
 ```
 
 The pgvector backend stores embeddings in a Postgres database. See the [pgvector documentation](https://github.com/pgvector/pgvector-python?tab=readme-ov-file#sqlalchemy) for more information on these parameters. See the [SQLAlchemy](https://docs.sqlalchemy.org/en/20/core/engines.html#database-urls) documentation for more information on how to construct url connection strings.
->>>>>>> 7b1b2973
+
+### qdrant
+
+```yaml
+embeddings:
+  path: sentence-transformers/all-MiniLM-L6-v2
+  backend: qdrant
+  metric: l1 # allowed values: l2 / cosine / ip / l1
+  qdrant:
+    url: http://localhost:6333/
+    collection: my-collection-name
+    api_key: XYZ # for Qdrant Cloud
+    collection_config:  # Reference: https://api.qdrant.tech/api-reference/collections/create-collection#request
+        on_disk_payload: true
+    search_params:  # Reference: https://api.qdrant.tech/api-reference/points/search-points#request.body.params
+        indexed_only: false
+
+```
+
+Refer to the [Qdrant documentation](https://qdrant.tech/documentation/) for more information on these parameters and setting up a Qdrant instance.